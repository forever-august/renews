use crate::wildmat::wildmat;
use chrono::Duration;
use regex::Regex;
use serde::Deserialize;
use serde::de::{self, Deserializer, Visitor};
use std::error::Error;
use std::fmt;

fn default_db_path() -> String {
    "sqlite:///var/renews/news.db".into()
}

fn default_auth_db_path() -> String {
    "sqlite:///var/renews/auth.db".into()
}

fn default_peer_db_path() -> String {
    "sqlite:///var/renews/peers.db".into()
}

fn default_peer_sync_schedule() -> String {
    "0 0 * * * *".to_string() // Every hour
}

fn default_idle_timeout_secs() -> u64 {
    600
}

fn default_article_queue_capacity() -> usize {
    1000
}

fn default_article_worker_count() -> usize {
    4
}

fn default_site_name() -> String {
    std::env::var("HOSTNAME").unwrap_or_else(|_| "localhost".into())
}

pub fn default_pgp_key_servers() -> Vec<String> {
    vec![
        "hkps://keys.openpgp.org/pks/lookup?op=get&search=<email>".to_string(),
        "hkps://pgp.mit.edu/pks/lookup?op=get&search=<email>".to_string(),
        "hkps://keyserver.ubuntu.com/pks/lookup?op=get&search=<email>".to_string(),
    ]
}

fn expand_placeholders(text: &str) -> Result<String, Box<dyn Error + Send + Sync>> {
    let env_re = Regex::new(r"\$ENV\{([^}]+)\}")?;
    let file_re = Regex::new(r"\$FILE\{([^}]+)\}")?;
    let mut out = String::new();
    let mut last = 0;
    for caps in env_re.captures_iter(text) {
        let m = caps.get(0).unwrap();
        out.push_str(&text[last..m.start()]);
        let var = std::env::var(&caps[1])?;
        out.push_str(&var);
        last = m.end();
    }
    out.push_str(&text[last..]);
    let text = out;
    let mut out = String::new();
    let mut last = 0;
    for caps in file_re.captures_iter(&text) {
        let m = caps.get(0).unwrap();
        out.push_str(&text[last..m.start()]);
        let contents = std::fs::read_to_string(&caps[1])?;
        out.push_str(&contents);
        last = m.end();
    }
    out.push_str(&text[last..]);
    Ok(out)
}

fn parse_size(input: &str) -> Option<u64> {
    let trimmed = input.trim();
    if trimmed.is_empty() {
        return None;
    }
    let (digits, factor) = match trimmed.chars().last()? {
        'K' | 'k' => (&trimmed[..trimmed.len() - 1], 1024u64),
        'M' | 'm' => (&trimmed[..trimmed.len() - 1], 1024u64 * 1024),
        'G' | 'g' => (&trimmed[..trimmed.len() - 1], 1024u64 * 1024 * 1024),
        '0'..='9' => (trimmed, 1u64),
        _ => return None,
    };
    digits
        .trim()
        .parse::<u64>()
        .ok()
        .and_then(|n| n.checked_mul(factor))
}

fn deserialize_size<'de, D>(deserializer: D) -> Result<Option<u64>, D::Error>
where
    D: Deserializer<'de>,
{
    struct SizeVisitor;

    impl Visitor<'_> for SizeVisitor {
        type Value = Option<u64>;

        fn expecting(&self, formatter: &mut fmt::Formatter) -> fmt::Result {
            formatter.write_str("an integer or string with optional K, M, G suffix")
        }

        fn visit_u64<E>(self, v: u64) -> Result<Self::Value, E> {
            Ok(Some(v))
        }

        fn visit_i64<E>(self, v: i64) -> Result<Self::Value, E>
        where
            E: de::Error,
        {
            if v < 0 {
                Err(de::Error::custom("size must be positive"))
            } else {
                Ok(Some(u64::try_from(v).map_err(de::Error::custom)?))
            }
        }

        fn visit_str<E>(self, v: &str) -> Result<Self::Value, E>
        where
            E: de::Error,
        {
            parse_size(v)
                .map(Some)
                .ok_or_else(|| de::Error::custom(format!("invalid size: {v}")))
        }

        fn visit_none<E>(self) -> Result<Self::Value, E> {
            Ok(None)
        }

        fn visit_unit<E>(self) -> Result<Self::Value, E> {
            Ok(None)
        }
    }

    deserializer.deserialize_any(SizeVisitor)
}

#[derive(Deserialize, Clone)]
pub struct Config {
    pub addr: String,
    #[serde(default = "default_site_name")]
    pub site_name: String,
    #[serde(default = "default_db_path")]
    pub db_path: String,
    #[serde(default = "default_auth_db_path")]
    pub auth_db_path: String,
    #[serde(default = "default_peer_db_path")]
    pub peer_db_path: String,

    #[serde(default = "default_peer_sync_schedule")]
    pub peer_sync_schedule: String,
    #[serde(default = "default_idle_timeout_secs")]
    pub idle_timeout_secs: u64,
    #[serde(default)]
    pub peers: Vec<PeerRule>,
    #[serde(default)]
    pub tls_addr: Option<String>,
    #[serde(default)]
    pub tls_cert: Option<String>,
    #[serde(default)]
    pub tls_key: Option<String>,
    #[serde(default)]
    pub ws_addr: Option<String>,
    #[serde(default)]
    pub default_retention_days: Option<i64>,
    #[serde(default, deserialize_with = "deserialize_size")]
    pub default_max_article_bytes: Option<u64>,
    #[serde(default = "default_article_queue_capacity")]
    pub article_queue_capacity: usize,
    #[serde(default = "default_article_worker_count")]
    pub article_worker_count: usize,
    #[serde(default)]
    pub group_settings: Vec<GroupRule>,
    #[serde(default, alias = "filter")]
    pub filters: Vec<FilterConfig>,
<<<<<<< HEAD
    #[serde(default)]
    pub milter: Option<MilterConfig>,
=======
    #[serde(default = "default_pgp_key_servers")]
    pub pgp_key_servers: Vec<String>,
>>>>>>> 2f95476a
}

#[derive(Deserialize, Clone)]
pub struct GroupRule {
    #[serde(default)]
    pub group: Option<String>,
    #[serde(default)]
    pub pattern: Option<String>,
    #[serde(default)]
    pub retention_days: Option<i64>,
    #[serde(default, deserialize_with = "deserialize_size")]
    pub max_article_bytes: Option<u64>,
}

#[derive(Deserialize, Clone)]
pub struct PeerRule {
    pub sitename: String,
    #[serde(default)]
    pub patterns: Vec<String>,
    #[serde(default)]
    pub sync_schedule: Option<String>,
}

#[derive(Deserialize, Clone)]
pub struct FilterConfig {
    pub name: String,
    #[serde(default)]
    pub parameters: serde_json::Value,
}

#[derive(Deserialize, Clone)]
pub struct MilterConfig {
    /// Address of the Milter server with protocol scheme
    /// Supported formats:
    /// - "tcp://127.0.0.1:8888" for plain TCP connection
    /// - "tls://milter.example.com:8889" for TLS-encrypted TCP connection  
    /// - "unix:///var/run/milter.sock" for Unix socket connection
    pub address: String,
    /// Connection timeout in seconds
    #[serde(default = "default_milter_timeout")]
    pub timeout_secs: u64,
}

fn default_milter_timeout() -> u64 {
    30
}

impl Config {
    /// Load configuration from a TOML file.
    ///
    /// # Errors
    ///
    /// Returns an error if the file cannot be read or parsed.
    pub fn from_file(path: &str) -> Result<Self, Box<dyn Error + Send + Sync>> {
        let text = std::fs::read_to_string(path)?;
        let text = expand_placeholders(&text)?;
        let mut cfg: Config = toml::from_str(&text)?;

        // Enforce minimum values for queue configuration
        cfg.article_queue_capacity = cfg.article_queue_capacity.max(1);
        cfg.article_worker_count = cfg.article_worker_count.max(1);

        Ok(cfg)
    }

    fn rule_for_group(&self, group: &str) -> Option<&GroupRule> {
        if let Some(rule) = self
            .group_settings
            .iter()
            .find(|r| r.group.as_deref() == Some(group))
        {
            return Some(rule);
        }
        self.group_settings
            .iter()
            .filter(|r| r.group.is_none())
            .find(|r| r.pattern.as_deref().is_some_and(|p| wildmat(p, group)))
    }

    #[must_use]
    pub fn retention_for_group(&self, group: &str) -> Option<Duration> {
        if let Some(rule) = self.rule_for_group(group) {
            if let Some(days) = rule.retention_days {
                if days > 0 {
                    return Some(Duration::days(days));
                }
                return None;
            }
        }
        self.default_retention_days
            .and_then(|d| if d > 0 { Some(Duration::days(d)) } else { None })
    }

    #[must_use]
    pub fn max_size_for_group(&self, group: &str) -> Option<u64> {
        self.rule_for_group(group)
            .and_then(|r| r.max_article_bytes)
            .or(self.default_max_article_bytes)
    }

    /// Update runtime-adjustable values from a new configuration.
    /// Only retention, group, filter pipeline, and TLS settings are changed.
    pub fn update_runtime(&mut self, other: Config) {
        self.default_retention_days = other.default_retention_days;
        self.default_max_article_bytes = other.default_max_article_bytes;
        self.group_settings = other.group_settings;
        self.filters = other.filters;

        self.peer_sync_schedule = other.peer_sync_schedule;
        self.idle_timeout_secs = other.idle_timeout_secs;
        self.peers = other.peers;
        self.tls_cert = other.tls_cert;
        self.tls_key = other.tls_key;
        self.ws_addr = other.ws_addr;
        self.pgp_key_servers = other.pgp_key_servers;
    }
}

#[cfg(test)]
mod tests {
    use super::*;

    #[test]
    fn test_default_pgp_key_servers() {
        let servers = default_pgp_key_servers();
        assert_eq!(servers.len(), 3);
        assert!(servers.iter().any(|s| s.contains("keys.openpgp.org")));
        assert!(servers.iter().any(|s| s.contains("pgp.mit.edu")));
        assert!(servers.iter().any(|s| s.contains("keyserver.ubuntu.com")));
    }

    #[test]
    fn test_config_with_default_pgp_servers() {
        let config_str = r#"
            addr = ":119"
            site_name = "test.com"
        "#;
        let config: Config = toml::from_str(config_str).unwrap();
        assert_eq!(config.pgp_key_servers.len(), 3);
        assert!(
            config
                .pgp_key_servers
                .iter()
                .any(|s| s.contains("keys.openpgp.org"))
        );
    }

    #[test]
    fn test_config_with_custom_pgp_servers() {
        let config_str = r#"
            addr = ":119"
            site_name = "test.com"
            pgp_key_servers = [
                "hkps://custom1.example.com/pks/lookup?op=get&search=<email>",
                "hkps://custom2.example.com/pks/lookup?op=get&search=<email>"
            ]
        "#;
        let config: Config = toml::from_str(config_str).unwrap();
        assert_eq!(config.pgp_key_servers.len(), 2);
        assert!(
            config
                .pgp_key_servers
                .iter()
                .any(|s| s.contains("custom1.example.com"))
        );
        assert!(
            config
                .pgp_key_servers
                .iter()
                .any(|s| s.contains("custom2.example.com"))
        );
    }

    #[test]
    fn test_config_update_runtime_includes_pgp_servers() {
        let mut config1: Config = toml::from_str(
            r#"
            addr = ":119"
            site_name = "test.com"
        "#,
        )
        .unwrap();

        let config2: Config = toml::from_str(
            r#"
            addr = ":119"
            site_name = "test.com"
            pgp_key_servers = ["hkps://updated.example.com/pks/lookup?op=get&search=<email>"]
        "#,
        )
        .unwrap();

        config1.update_runtime(config2);
        assert_eq!(config1.pgp_key_servers.len(), 1);
        assert!(config1.pgp_key_servers[0].contains("updated.example.com"));
    }

    #[test]
    fn test_config_empty_pgp_servers() {
        let config_str = r#"
            addr = ":119"
            site_name = "test.com"
            pgp_key_servers = []
        "#;
        let config: Config = toml::from_str(config_str).unwrap();
        assert_eq!(config.pgp_key_servers.len(), 0);
    }
}<|MERGE_RESOLUTION|>--- conflicted
+++ resolved
@@ -179,13 +179,10 @@
     pub group_settings: Vec<GroupRule>,
     #[serde(default, alias = "filter")]
     pub filters: Vec<FilterConfig>,
-<<<<<<< HEAD
     #[serde(default)]
     pub milter: Option<MilterConfig>,
-=======
     #[serde(default = "default_pgp_key_servers")]
     pub pgp_key_servers: Vec<String>,
->>>>>>> 2f95476a
 }
 
 #[derive(Deserialize, Clone)]
